# Copyright (c) 2023, Marcelo Jacinto
# All rights reserved.
#
# SPDX-License-Identifier: BSD-3-Clause

# Sensors that can be used with the vehicles
from pegasus.simulator.parser import Parser
<<<<<<< HEAD
from pegasus.simulator.logic.sensors import Barometer, GPS, IMU, Magnetometer, Lidar
=======
from pegasus.simulator.logic.sensors import Barometer, GPS, IMU, Magnetometer, Vision
>>>>>>> d1fa5039


class SensorParser(Parser):
    def __init__(self):

        # Dictionary of available sensors to instantiate
<<<<<<< HEAD
        self.sensors = {
            "barometer": Barometer,
            "gps": GPS,
            "imu": IMU,
            "magnetometer": Magnetometer,
            "lidar": Lidar
            }
=======
        self.sensors = {"barometer": Barometer, "gps": GPS, "imu": IMU, "magnetometer": Magnetometer, "vision": Vision}
>>>>>>> d1fa5039

    def parse(self, data_type: str, data_dict):

        # Get the class of the sensor
        sensor_cls = self.sensors[data_type]

        # Create an instance of that sensor
        return sensor_cls(data_dict)<|MERGE_RESOLUTION|>--- conflicted
+++ resolved
@@ -5,28 +5,21 @@
 
 # Sensors that can be used with the vehicles
 from pegasus.simulator.parser import Parser
-<<<<<<< HEAD
-from pegasus.simulator.logic.sensors import Barometer, GPS, IMU, Magnetometer, Lidar
-=======
-from pegasus.simulator.logic.sensors import Barometer, GPS, IMU, Magnetometer, Vision
->>>>>>> d1fa5039
+from pegasus.simulator.logic.sensors import Barometer, GPS, IMU, Magnetometer, Vision, Lidar
 
 
 class SensorParser(Parser):
     def __init__(self):
 
         # Dictionary of available sensors to instantiate
-<<<<<<< HEAD
         self.sensors = {
             "barometer": Barometer,
             "gps": GPS,
             "imu": IMU,
             "magnetometer": Magnetometer,
-            "lidar": Lidar
-            }
-=======
-        self.sensors = {"barometer": Barometer, "gps": GPS, "imu": IMU, "magnetometer": Magnetometer, "vision": Vision}
->>>>>>> d1fa5039
+            "lidar": Lidar,
+            "vision": Vision
+        }
 
     def parse(self, data_type: str, data_dict):
 
