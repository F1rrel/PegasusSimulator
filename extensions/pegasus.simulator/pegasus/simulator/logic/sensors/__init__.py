"""
| Author: Marcelo Jacinto (marcelo.jacinto@tecnico.ulisboa.pt)
| License: BSD-3-Clause. Copyright (c) 2023, Marcelo Jacinto. All rights reserved.
"""

from .sensor import Sensor
from .barometer import Barometer
from .gps import GPS
from .imu import IMU
from .magnetometer import Magnetometer
<<<<<<< HEAD
from .lidar import Lidar
=======
from .vision import Vision
>>>>>>> d1fa5039
<|MERGE_RESOLUTION|>--- conflicted
+++ resolved
@@ -8,8 +8,5 @@
 from .gps import GPS
 from .imu import IMU
 from .magnetometer import Magnetometer
-<<<<<<< HEAD
 from .lidar import Lidar
-=======
-from .vision import Vision
->>>>>>> d1fa5039
+from .vision import Vision